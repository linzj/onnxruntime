#-------------------------------------------------------------------------
# Copyright (c) Microsoft Corporation. All rights reserved.
# Licensed under the MIT License.
#--------------------------------------------------------------------------

from setuptools import setup, find_packages, Extension
from distutils import log as logger
from distutils.command.build_ext import build_ext as _build_ext
from glob import glob
from os import path, getcwd, environ, remove, walk, makedirs, listdir
from shutil import copyfile, copytree, rmtree
import platform
import subprocess
import sys
import datetime

nightly_build = False
featurizers_build = False
package_name = 'onnxruntime'
wheel_name_suffix = None

if '--use_tensorrt' in sys.argv:
    package_name = 'onnxruntime-gpu-tensorrt'
    sys.argv.remove('--use_tensorrt')
    if '--nightly_build' in sys.argv:
        package_name = 'ort-trt-nightly'
        nightly_build = True
        sys.argv.remove('--nightly_build')
elif '--use_cuda' in sys.argv:
    package_name = 'onnxruntime-gpu'
    sys.argv.remove('--use_cuda')
    if '--nightly_build' in sys.argv:
        package_name = 'ort-gpu-nightly'
        nightly_build = True
        sys.argv.remove('--nightly_build')
elif '--use_ngraph' in sys.argv:
    package_name = 'onnxruntime-ngraph'
    sys.argv.remove('--use_ngraph')

elif '--use_dnnl' in sys.argv:
    package_name = 'onnxruntime-dnnl'
    sys.argv.remove('--use_dnnl')

elif '--use_openvino' in sys.argv:
    package_name = 'onnxruntime-openvino'

elif '--use_nuphar' in sys.argv:
    package_name = 'onnxruntime-nuphar'
    sys.argv.remove('--use_nuphar')

elif '--use_featurizers' in sys.argv:
    featurizers_build = True
    sys.argv.remove('--use_featurizers')

if '--nightly_build' in sys.argv:
    package_name = 'ort-nightly'
    nightly_build = True
    sys.argv.remove('--nightly_build')

for arg in sys.argv[1:]:
    if arg.startswith("--wheel_name_suffix="):
        wheel_name_suffix = arg[len("--wheel_name_suffix="):]
        nightly_build = True

        sys.argv.remove(arg)

        break

is_manylinux1 = False
if environ.get('AUDITWHEEL_PLAT', None) == 'manylinux1_x86_64' or environ.get('AUDITWHEEL_PLAT', None) == 'manylinux2010_x86_64' :
    is_manylinux1 = True


class build_ext(_build_ext):
    def build_extension(self, ext):
        dest_file = self.get_ext_fullpath(ext.name)
        logger.info('copying %s -> %s', ext.sources[0], dest_file)
        copyfile(ext.sources[0], dest_file)


try:
    from wheel.bdist_wheel import bdist_wheel as _bdist_wheel
    class bdist_wheel(_bdist_wheel):
        def finalize_options(self):
            _bdist_wheel.finalize_options(self)
            if not is_manylinux1:
                self.root_is_pure = False

        def _rewrite_ld_preload(self, to_preload):
            with open('onnxruntime/capi/_ld_preload.py', 'rt') as f:
                ld_preload = f.read().splitlines()
            with open('onnxruntime/capi/_ld_preload.py', 'wt') as f:
                for line in ld_preload:
                    f.write(line)
                    f.write('\n')
                    if 'LD_PRELOAD_BEGIN_MARK' in line:
                        break
                if len(to_preload) > 0:
                    f.write('from ctypes import CDLL, RTLD_GLOBAL\n')
                    for library in to_preload:
                        f.write('_{} = CDLL("{}", mode=RTLD_GLOBAL)\n'.format(library.split('.')[0], library))

        def run(self):
            if is_manylinux1:
                source = 'onnxruntime/capi/onnxruntime_pybind11_state.so'
                dest = 'onnxruntime/capi/onnxruntime_pybind11_state_manylinux1.so'
                logger.info('copying %s -> %s', source, dest)
                copyfile(source, dest)
                result = subprocess.run(['patchelf', '--print-needed', dest], check=True, stdout=subprocess.PIPE, universal_newlines=True)
                cuda_dependencies = ['libcublas.so', 'libcudnn.so', 'libcudart.so', 'libcurand.so', 'libcufft.so']
                to_preload = []
                args = ['patchelf', '--debug']
                for line in result.stdout.split('\n'):
                    for dependency in cuda_dependencies:
                        if dependency in line:
                            to_preload.append(line)
                            args.extend(['--remove-needed', line])
                args.append(dest)
                if len(to_preload) > 0:
                    subprocess.run(args, check=True, stdout=subprocess.PIPE)
                self._rewrite_ld_preload(to_preload)
            _bdist_wheel.run(self)
            if is_manylinux1:
                file = glob(path.join(self.dist_dir, '*linux*.whl'))[0]
                logger.info('repairing %s for manylinux1', file)
                try:
                    subprocess.run(['auditwheel', 'repair', '-w', self.dist_dir, file], check=True, stdout=subprocess.PIPE)
                finally:
                    logger.info('removing %s', file)
                    remove(file)

except ImportError as error:
    print("Error importing dependencies:")
    print(error)
    bdist_wheel = None

# Additional binaries
if platform.system() == 'Linux':
  libs = ['onnxruntime_pybind11_state.so', 'libdnnl.so.1', 'libmklml_intel.so', 'libiomp5.so', 'mimalloc.so']
  # nGraph Libs
  libs.extend(['libngraph.so', 'libcodegen.so', 'libcpu_backend.so', 'libmkldnn.so', 'libtbb_debug.so', 'libtbb_debug.so.2', 'libtbb.so', 'libtbb.so.2'])
  # Nuphar Libs
  libs.extend(['libtvm.so.0.5.1'])
  # Openvino Libs
  libs.extend(['libcpu_extension.so'])
  if nightly_build:
    libs.extend(['libonnxruntime_pywrapper.so'])
elif platform.system() == "Darwin":
  libs = ['onnxruntime_pybind11_state.so', 'libdnnl.1.dylib', 'mimalloc.so'] # TODO add libmklml and libiomp5 later.
  if nightly_build:
    libs.extend(['libonnxruntime_pywrapper.dylib'])
else:
  libs = ['onnxruntime_pybind11_state.pyd', 'dnnl.dll', 'mklml.dll', 'libiomp5md.dll']
  libs.extend(['ngraph.dll', 'cpu_backend.dll', 'tbb.dll', 'mimalloc-override.dll', 'mimalloc-redirect.dll', 'mimalloc-redirect32.dll'])
  # Nuphar Libs
  libs.extend(['tvm.dll'])
  # Openvino Libs
  libs.extend(['cpu_extension.dll'])
  if nightly_build:
    libs.extend(['onnxruntime_pywrapper.dll'])

if is_manylinux1:
    data = ['capi/libonnxruntime_pywrapper.so'] if nightly_build else []
    ext_modules = [
        Extension(
            'onnxruntime.capi.onnxruntime_pybind11_state',
            ['onnxruntime/capi/onnxruntime_pybind11_state_manylinux1.so'],
        ),
    ]
else:
    data = [path.join('capi', x) for x in libs if path.isfile(path.join('onnxruntime', 'capi', x))]
    ext_modules = []


python_modules_list = list()
if '--use_openvino' in sys.argv:
  #Adding python modules required for openvino ep
  python_modules_list.extend(['openvino_mo', 'openvino_emitter'])
  sys.argv.remove('--use_openvino')

# Additional examples
examples_names = ["mul_1.onnx", "logreg_iris.onnx", "sigmoid.onnx"]
examples = [path.join('datasets', x) for x in examples_names]

# Extra files such as EULA and ThirdPartyNotices
extra = ["LICENSE", "ThirdPartyNotices.txt", "Privacy.md"]

# Description
README = path.join(getcwd(), "docs/python/README.rst")
if not path.exists(README):
    this = path.dirname(__file__)
    README = path.join(this, "docs/python/README.rst")
if not path.exists(README):
    raise FileNotFoundError("Unable to find 'README.rst'")
with open(README) as f:
    long_description = f.read()

packages = [
    'onnxruntime',
    'onnxruntime.backend',
    'onnxruntime.capi',
    'onnxruntime.datasets',
    'onnxruntime.tools',
]

package_data = {}
data_files = []

if package_name == 'onnxruntime-nuphar':
    packages += ["onnxruntime.nuphar"]
    extra += [path.join('nuphar', 'NUPHAR_CACHE_VERSION')]

if featurizers_build:
    # Copy the featurizer data from its current directory into the onnx runtime directory so that the
    # content can be included as module data.
    featurizer_source_dir = path.join("external", "FeaturizersLibrary", "Data")
    assert path.isdir(featurizer_source_dir), featurizer_source_dir

    featurizer_dest_dir = path.join("onnxruntime", "FeaturizersLibrary", "Data")
    if path.isdir(featurizer_dest_dir):
        rmtree(featurizer_dest_dir)

    for item in listdir(featurizer_source_dir):
        this_featurizer_source_fullpath = path.join(featurizer_source_dir)
        assert path.isdir(this_featurizer_source_fullpath), this_featurizer_source_fullpath

        copytree(this_featurizer_source_fullpath, featurizer_dest_dir)

        packages.append("{}.{}".format(featurizer_dest_dir.replace(path.sep, "."), item))
        package_data[packages[-1]] = listdir(path.join(featurizer_dest_dir, item))

package_data["onnxruntime"] = data + examples + extra

version_number = ''
with open('VERSION_NUMBER') as f:
    version_number = f.readline().strip()
if nightly_build:
    #https://docs.microsoft.com/en-us/azure/devops/pipelines/build/variables
    build_suffix = environ.get('BUILD_BUILDNUMBER')
    if build_suffix is None:
      #The following line is only for local testing
      build_suffix = str(datetime.datetime.now().date().strftime("%Y%m%d"))
    else:
      build_suffix = build_suffix.replace('.','')

    version_number = version_number + ".dev" + build_suffix

if wheel_name_suffix:
    package_name = "{}_{}".format(package_name, wheel_name_suffix)

cmd_classes = {}
if bdist_wheel is not None :
    cmd_classes['bdist_wheel'] = bdist_wheel
cmd_classes['build_ext'] = build_ext

requirements_path = path.join(getcwd(), "requirements.txt")
if not path.exists(requirements_path):
    this = path.dirname(__file__)
    requirements_path = path.join(this, "requirements.txt")
if not path.exists(requirements_path):
    raise FileNotFoundError("Unable to find 'requirements.txt'")
with open(requirements_path) as f:
    install_requires = f.read().splitlines()

# Setup
setup(
    name=package_name,
    version=version_number,
    description='ONNX Runtime Python bindings',
    long_description=long_description,
    author='Microsoft Corporation',
    author_email='onnx@microsoft.com',
    cmdclass=cmd_classes,
    license="MIT License",
<<<<<<< HEAD
    packages=['onnxruntime',
              'onnxruntime.backend',
              'onnxruntime.capi',
              'onnxruntime.capi.training',
              'onnxruntime.datasets',
              'onnxruntime.tools',
              ] + (['onnxruntime.nuphar'] if package_name == 'onnxruntime-nuphar' else []),
=======
    packages=packages,
>>>>>>> 3ce31933
    ext_modules=ext_modules,
    package_data=package_data,
    data_files=data_files,
    py_modules=python_modules_list,
    install_requires=install_requires,
    entry_points= {
        'console_scripts': [
            'onnxruntime_test = onnxruntime.tools.onnxruntime_test:main',
        ]
    },
    classifiers=[
        'Development Status :: 5 - Production/Stable',
        'Environment :: Console',
        'Intended Audience :: Developers',
        'License :: OSI Approved :: MIT License',
        'Operating System :: POSIX :: Linux',
        'Programming Language :: Python',
        'Programming Language :: Python :: 3 :: Only',
        'Programming Language :: Python :: 3.5',
        'Programming Language :: Python :: 3.6',
        'Programming Language :: Python :: 3.7'],
    )<|MERGE_RESOLUTION|>--- conflicted
+++ resolved
@@ -199,6 +199,7 @@
     'onnxruntime',
     'onnxruntime.backend',
     'onnxruntime.capi',
+    'onnxruntime.capi.training',
     'onnxruntime.datasets',
     'onnxruntime.tools',
 ]
@@ -272,17 +273,7 @@
     author_email='onnx@microsoft.com',
     cmdclass=cmd_classes,
     license="MIT License",
-<<<<<<< HEAD
-    packages=['onnxruntime',
-              'onnxruntime.backend',
-              'onnxruntime.capi',
-              'onnxruntime.capi.training',
-              'onnxruntime.datasets',
-              'onnxruntime.tools',
-              ] + (['onnxruntime.nuphar'] if package_name == 'onnxruntime-nuphar' else []),
-=======
     packages=packages,
->>>>>>> 3ce31933
     ext_modules=ext_modules,
     package_data=package_data,
     data_files=data_files,
